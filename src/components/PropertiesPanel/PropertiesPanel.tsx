--- conflicted
+++ resolved
@@ -4,11 +4,7 @@
 import { TriangleSection } from './TriangleSection';
 import { StarSection } from './StarSection';
 import { PolygonSection } from './PolygonSection';
-<<<<<<< HEAD
 import { ArrowSection } from './ArrowSection';
-=======
-import { RoundedRectSection } from './RoundedRectSection';
->>>>>>> 6c24bdeb
 
 export const PropertiesPanel: React.FC = () => {
   const { 
