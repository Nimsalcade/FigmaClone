--- conflicted
+++ resolved
@@ -140,11 +140,7 @@
     const canvas = canvasRef.current;
     if (!canvas) return;
 
-<<<<<<< HEAD
     const isDrawingTool = ['rectangle', 'ellipse', 'line', 'arrow', 'text', 'triangle', 'star', 'polygon'].includes(activeTool);
-=======
-    const isDrawingTool = ['rectangle', 'roundedRectangle', 'ellipse', 'line', 'text', 'triangle', 'star', 'polygon'].includes(activeTool);
->>>>>>> 6c24bdeb
     
     // Enable/disable selection based on tool
     canvas.selection = activeTool === 'select';
@@ -272,7 +268,6 @@
           const pts = getRegularPolygonPoints({ sides, radius, rotation: -Math.PI / 2 });
           poly.set({ left: storeObj.x, top: storeObj.y } as any);
           (poly as any).set({ points: pts, fill: storeObj.fill, stroke: storeObj.stroke, strokeWidth: storeObj.strokeWidth });
-<<<<<<< HEAD
         } else if (fabricObj.type === 'group' && (fabricObj.get('data') as any)?.type === 'arrow') {
           const group: any = fabricObj as any;
           const arrow = (storeObj as any).arrow || DEFAULT_ARROW_OPTIONS;
@@ -360,20 +355,6 @@
           });
 
           (group as any).set({ stroke: storeObj.stroke || '#6b7280', strokeWidth: Math.max(0.5, storeObj.strokeWidth || 2), fill: storeObj.fill ?? 'transparent' });
-=======
-        } else if (fabricObj.type === 'path' && (fabricObj.get('data') as any)?.type === 'roundedRectangle') {
-          const pathObj = fabricObj as fabric.Path;
-          const rr = (storeObj as any).roundedRectangle as { radius: number; radii?: { tl: number; tr: number; br: number; bl: number } } | undefined;
-          const radii = normalizeRadii(storeObj.width, storeObj.height, { radius: rr?.radius ?? 12, radii: rr?.radii });
-          const pathStr = buildRoundedRectPath(storeObj.width, storeObj.height, radii);
-          const tmp = new fabric.Path(pathStr);
-          (pathObj as any).set({
-            path: (tmp as any).path,
-            fill: storeObj.fill,
-            stroke: storeObj.stroke,
-            strokeWidth: storeObj.strokeWidth,
-          });
->>>>>>> 6c24bdeb
         }
 
         fabricObj.setCoords();
