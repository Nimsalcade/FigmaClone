--- conflicted
+++ resolved
@@ -5,11 +5,7 @@
 import { getTrianglePoints, resolveEquilateralSize } from '../utils/geometry/triangle';
 import { getStarPoints } from '../utils/geometry/star';
 import { getRegularPolygonPoints } from '../utils/geometry/polygon';
-<<<<<<< HEAD
 import { computeArrowShapeSpec, DEFAULT_ARROW_OPTIONS } from '../utils/geometry/arrow';
-=======
-import { buildRoundedRectPath, normalizeRadii } from '../utils/geometry/roundedRect';
->>>>>>> 6c24bdeb
 
 interface DrawingState {
   isDrawing: boolean;
@@ -180,11 +176,7 @@
       canvas.add(previewObject);
       canvas.renderAll();
     }
-<<<<<<< HEAD
   }, [fabricCanvas, activeTool, createRectangle, createEllipse, createLine, createArrow, createText, createTriangle, createStar, createPolygon]);
-=======
-  }, [fabricCanvas, activeTool, createRectangle, createRoundedRectangle, createEllipse, createLine, createText, createTriangle, createStar, createPolygon]);
->>>>>>> 6c24bdeb
 
   const handleMouseMove = useCallback((e: fabric.IEvent<MouseEvent>) => {
     const canvas = fabricCanvas.current;
@@ -507,11 +499,7 @@
     };
 
     canvas.renderAll();
-<<<<<<< HEAD
   }, [fabricCanvas, activeTool, createRectangle, createEllipse, createLine, createArrow, createTriangle, createStar, createPolygon]);
-=======
-  }, [fabricCanvas, activeTool, createRectangle, createRoundedRectangle, createEllipse, createLine, createTriangle, createStar, createPolygon]);
->>>>>>> 6c24bdeb
 
   return {
     handleMouseDown,
